[build-system]
requires = ["maturin>=1.8,<2.0"]
build-backend = "maturin"

[project]
name = "qiskit-qrmi"
authors = [
  {email = "qiskit@us.ibm.com"},
  {name = "IBM, Pasqal SAS and UKRI-STFC (Hartree Centre)"}
]
requires-python = ">=3.11"
classifiers = [
    "Programming Language :: Rust",
    "Programming Language :: Python :: Implementation :: CPython",
    "Programming Language :: Python :: Implementation :: PyPy",
    "Programming Language :: Python :: 3.10",
    "Programming Language :: Python :: 3.11",
    "Programming Language :: Python :: 3.12",
    "Programming Language :: Python :: 3.13",
    "License :: OSI Approved :: Apache Software License",
]

dependencies = [
  "qiskit_ibm_runtime>=0.30.0",
  "qiskit_qasm3_import",
  "qiskit-pasqal-provider>=0.1.1",
  "pulser>=1.5.3",
]

dynamic = ["version"]
license = {file = "LICENSE.txt"}
readme = "README.md"
description = "Quantum Resource Management Interface(QRMI)"
description_content_type = "text/markdown"
keywords = [
    "quantum-computing",
    "quantum-programming-language",
    "qiskit",
    "pulser",
    "slurm",
    "slurm-job-scheduler",
    "slurm-workload-manager",
    "python",
    "rust"
]

[project.urls]
repository = "https://github.com/qiskit/qrmi.git"
Changelog = "https://github.com/qiskit/qrmi/blob/master/CHANGELOG.md"

[tool.maturin]
python-source = "python"
module-name   = "qiskit_qrmi._core" 
features = ["pyo3/extension-module", "pyo3/abi3", "qrmi/pyo3"]
python-packages = [
    "qiskit_qrmi",
<<<<<<< HEAD
    "qiskit_qrmi.pulser_qrmi_backend",
    "qiskit_qrmi.qiskit_qrmi_primitives",
    "qiskit_qrmi.qiskit_qrmi_primitives.ibm",
    "qiskit_qrmi.qiskit_qrmi_primitives.pasqal",
]

include = [
  "python/qiskit_qrmi/py.typed",
  "python/qiskit_qrmi/*.pyi",           # ← _core.pyi を拾う
=======
    "qiskit_qrmi.pulser_backend",
    "qiskit_qrmi.primitives",
    "qiskit_qrmi.primitives.ibm",
    "qiskit_qrmi.primitives.pasqal",
>>>>>>> e07d97a1
]
<|MERGE_RESOLUTION|>--- conflicted
+++ resolved
@@ -54,20 +54,12 @@
 features = ["pyo3/extension-module", "pyo3/abi3", "qrmi/pyo3"]
 python-packages = [
     "qiskit_qrmi",
-<<<<<<< HEAD
-    "qiskit_qrmi.pulser_qrmi_backend",
-    "qiskit_qrmi.qiskit_qrmi_primitives",
-    "qiskit_qrmi.qiskit_qrmi_primitives.ibm",
-    "qiskit_qrmi.qiskit_qrmi_primitives.pasqal",
-]
-
-include = [
-  "python/qiskit_qrmi/py.typed",
-  "python/qiskit_qrmi/*.pyi",           # ← _core.pyi を拾う
-=======
     "qiskit_qrmi.pulser_backend",
     "qiskit_qrmi.primitives",
     "qiskit_qrmi.primitives.ibm",
     "qiskit_qrmi.primitives.pasqal",
->>>>>>> e07d97a1
 ]
+include = [
+  "python/qiskit_qrmi/py.typed",
+  "python/qiskit_qrmi/*.pyi",      
+]
