[package]
name = "qrmi"
version = "0.5.2"
edition = "2021"
license = "Apache-2.0"
description = "Quantum Resource Management Interface(QRMI)"
readme = "README.md"

[lib]
crate-type = ["staticlib", "rlib", "cdylib"]

[[bin]]
name = "stubgen"
path = "src/bin/stubgen.rs"

[features]
default = []
pyo3 = []

[dependencies]
retry-policies = "0.4.0"
tokio = { version = "1.40.0", features = ["full"] }
env_logger = "0.11.5"
serde_json = "1.0"
libc = "0.2.169"
futures = "0.3.31"
clap = { version = "4.5.29", features = ["derive"] }
uuid = "1.16.0"
log = "0.4.26"
direct-access-api = { path = "dependencies/direct_access_client" }
qiskit_runtime_client = { path = "dependencies/qiskit_runtime_client" }
pasqal-cloud-api = { path = "dependencies/pasqal_cloud_client" }
anyhow = { version = "1.0.97", features = ["backtrace"] }
pyo3 = { version = "0.25.0", features = ["anyhow"] }
ffi_helpers = "0.3.0"
async-trait = "0.1.88"
<<<<<<< HEAD
pyo3-stub-gen = { git = "https://github.com/Jij-Inc/pyo3-stub-gen.git", branch = "main"}
=======
dotenv = "0.15.0"
>>>>>>> e07d97a1


[build-dependencies]
cbindgen = "0.26"

[workspace]
members = [
    "dependencies/direct_access_client",
    "dependencies/qiskit_runtime_client",
    "dependencies/pasqal_cloud_client",
    "bin/task_runner",
]
resolver = "2"

[workspace.package]
edition = "2021"
license = "Apache-2.0"
repository = "https://github.com/qiskit-community/spank-plugins"
rust-version = "1.85.1" # Keep in sync with docs/client/*.md and rust-toolchain.toml.

[workspace.dependencies]
direct-access-api = { path = "dependencies/direct_access_client" }
pasqal-cloud-api = { path = "dependencies/pasqal_cloud_client" }

[package.metadata.maturin]
python-source = "python"
module-name   = "qiskit_qrmi._core"

[[example]]
name = "qrmi-example-qiskit-runtime-service"
path = "examples/qrmi/rust/qiskit_runtime_service/src/main.rs"

[[example]]
name = "qrmi-example-direct-access"
path = "examples/qrmi/rust/direct_access/src/main.rs"

[[example]]
name = "qrmi-example-pasqal-cloud"
path = "examples/qrmi/rust/pasqal_cloud/src/main.rs"<|MERGE_RESOLUTION|>--- conflicted
+++ resolved
@@ -34,11 +34,8 @@
 pyo3 = { version = "0.25.0", features = ["anyhow"] }
 ffi_helpers = "0.3.0"
 async-trait = "0.1.88"
-<<<<<<< HEAD
 pyo3-stub-gen = { git = "https://github.com/Jij-Inc/pyo3-stub-gen.git", branch = "main"}
-=======
 dotenv = "0.15.0"
->>>>>>> e07d97a1
 
 
 [build-dependencies]
